import abc
import torch
import torch.nn as nn

import typing
from . import function
from ..dependency import Group
from .._helpers import _FlattenIndexMapping
from .. import ops
import math
import numpy as np
from collections import OrderedDict
from ..utils.compute_mat_grad import ComputeMatGrad

__all__ = [
    # Base Class
    "Importance",

    # Basic Group Importance
    "GroupNormImportance",
    "GroupTaylorImportance",
    "GroupOBDImportance",

    # Other Importance
    "BNScaleImportance",
    "LAMPImportance",
    "RandomImportance",

    # Aliases
    "MagnitudeImportance",
    "TaylorImportance",
    "OBDImportance",
]

class Importance(abc.ABC):
    """ Estimate the importance of a tp.Dependency.Group, and return an 1-D per-channel importance score.

        It should accept a group as inputs, and return a 1-D tensor with the same length as the number of channels.
        All groups must be pruned simultaneously and thus their importance should be accumulated across channel groups.

        Example:
            ```python
            DG = tp.DependencyGraph().build_dependency(model, example_inputs=torch.randn(1,3,224,224)) 
            group = DG.get_pruning_group( model.conv1, tp.prune_conv_out_channels, idxs=[2, 6, 9] )    
            scorer = MagnitudeImportance()    
            imp_score = scorer(group)    
            #imp_score is a 1-D tensor with length 3 for channels [2, 6, 9]  
            min_score = imp_score.min() 
            ``` 
    """
    @abc.abstractclassmethod
    def __call__(self, group: Group) -> torch.Tensor: 
        raise NotImplementedError
    
    def zero_grad(self):
        # clean the accumulated gradients if necessary, only for OBD so far
        pass
    
class GroupNormImportance(Importance):
    """ A general implementation of magnitude importance. By default, it calculates the group L2-norm for each channel/dim.
        It supports several variants like:
            - Standard L1-norm of the first layer in a group: MagnitudeImportance(p=1, normalizer=None, group_reduction="first")
            - Group L1-Norm: MagnitudeImportance(p=1, normalizer=None, group_reduction="mean")
            - BN Scaling Factor: MagnitudeImportance(p=1, normalizer=None, group_reduction="mean", target_types=[nn.modules.batchnorm._BatchNorm])

        Args:
            * p (int): the norm degree. Default: 2
            * group_reduction (str): the reduction method for group importance. Default: "mean"
            * normalizer (str): the normalization method for group importance. Default: "mean"
            * target_types (list): the target types for importance calculation. Default: [nn.modules.conv._ConvNd, nn.Linear, nn.modules.batchnorm._BatchNorm]

        Example:
    
            It accepts a group as inputs, and return a 1-D tensor with the same length as the number of channels.
            All groups must be pruned simultaneously and thus their importance should be accumulated across channel groups.
            
            ```python
                DG = tp.DependencyGraph().build_dependency(model, example_inputs=torch.randn(1,3,224,224)) 
                group = DG.get_pruning_group( model.conv1, tp.prune_conv_out_channels, idxs=[2, 6, 9] )    
                scorer = GroupNormImportance()    
                imp_score = scorer(group)    
                #imp_score is a 1-D tensor with length 3 for channels [2, 6, 9]  
                min_score = imp_score.min() 
            ``` 
    """
    def __init__(self, 
                 p: int=2, 
                 group_reduction: str="mean", 
                 normalizer: str='mean', 
                 bias=False,
                 target_types:list=[nn.modules.conv._ConvNd, nn.Linear, nn.modules.batchnorm._BatchNorm, nn.LayerNorm]):
        self.p = p
        self.group_reduction = group_reduction
        self.normalizer = normalizer
        self.target_types = target_types
        self.bias = bias

    def _lamp(self, scores): # Layer-adaptive Sparsity for the Magnitude-based Pruning
        """
        Normalizing scheme for LAMP.
        """
        # sort scores in an ascending order
        sorted_scores,sorted_idx = scores.view(-1).sort(descending=False)
        # compute cumulative sum
        scores_cumsum_temp = sorted_scores.cumsum(dim=0)
        scores_cumsum = torch.zeros(scores_cumsum_temp.shape,device=scores.device)
        scores_cumsum[1:] = scores_cumsum_temp[:len(scores_cumsum_temp)-1]
        # normalize by cumulative sum
        sorted_scores /= (scores.sum() - scores_cumsum)
        # tidy up and output
        new_scores = torch.zeros(scores_cumsum.shape,device=scores.device)
        new_scores[sorted_idx] = sorted_scores
        
        return new_scores.view(scores.shape)
    
    def _normalize(self, group_importance, normalizer):
        if normalizer is None:
            return group_importance
        elif isinstance(normalizer, typing.Callable):
            return normalizer(group_importance)
        elif normalizer == "sum":
            return group_importance / group_importance.sum()
        elif normalizer == "standarization":
            return (group_importance - group_importance.min()) / (group_importance.max() - group_importance.min()+1e-8)
        elif normalizer == "mean":
            return group_importance / group_importance.mean()
        elif normalizer == "max":
            return group_importance / group_importance.max()
        elif normalizer == 'gaussian':
            return (group_importance - group_importance.mean()) / (group_importance.std()+1e-8)
        elif normalizer.startswith('sentinel'): # normalize the score with the k-th smallest element. e.g. sentinel_0.5 means median normalization
            sentinel = float(normalizer.split('_')[1]) * len(group_importance)
            sentinel = torch.argsort(group_importance, dim=0, descending=False)[int(sentinel)]
            return group_importance / (group_importance[sentinel]+1e-8)
        elif normalizer=='lamp':
            return self._lamp(group_importance)
        else:
            raise NotImplementedError

    def _reduce(self, group_imp: typing.List[torch.Tensor], group_idxs: typing.List[typing.List[int]]):
        if len(group_imp) == 0: return group_imp
        if self.group_reduction == 'prod':
            reduced_imp = torch.ones_like(group_imp[0])
        elif self.group_reduction == 'max':
            reduced_imp = torch.ones_like(group_imp[0]) * -99999
        else:
            reduced_imp = torch.zeros_like(group_imp[0])

        for i, (imp, root_idxs) in enumerate(zip(group_imp, group_idxs)):
            if self.group_reduction == "sum" or self.group_reduction == "mean":
                reduced_imp.scatter_add_(0, torch.tensor(root_idxs, device=imp.device), imp) # accumulated importance
            elif self.group_reduction == "max": # keep the max importance
                selected_imp = torch.index_select(reduced_imp, 0, torch.tensor(root_idxs, device=imp.device))
                selected_imp = torch.maximum(input=selected_imp, other=imp)
                reduced_imp.scatter_(0, torch.tensor(root_idxs, device=imp.device), selected_imp)
            elif self.group_reduction == "prod": # product of importance
                selected_imp = torch.index_select(reduced_imp, 0, torch.tensor(root_idxs, device=imp.device))
                torch.mul(selected_imp, imp, out=selected_imp)
                reduced_imp.scatter_(0, torch.tensor(root_idxs, device=imp.device), selected_imp)
            elif self.group_reduction == 'first':
                if i == 0:
                    reduced_imp.scatter_(0, torch.tensor(root_idxs, device=imp.device), imp)
            elif self.group_reduction == 'gate':
                if i == len(group_imp)-1:
                    reduced_imp.scatter_(0, torch.tensor(root_idxs, device=imp.device), imp)
            elif self.group_reduction is None:
                reduced_imp = torch.stack(group_imp, dim=0) # no reduction
            else:
                raise NotImplementedError
        
        if self.group_reduction == "mean":
            reduced_imp /= len(group_imp)
        return reduced_imp
    
    @torch.no_grad()
    def __call__(self, group: Group):
        group_imp = []
        group_idxs = []
        # Iterate over all groups and estimate group importance
        for i, (dep, idxs) in enumerate(group):
            layer = dep.layer
            prune_fn = dep.pruning_fn
            root_idxs = group[i].root_idxs
            if not isinstance(layer, tuple(self.target_types)):
                continue
            ####################
            # Conv/Linear Output
            ####################
            if prune_fn in [
                function.prune_conv_out_channels,
                function.prune_linear_out_channels,
            ]:
                if hasattr(layer, "transposed") and layer.transposed:
                    w = layer.weight.data.transpose(1, 0)[idxs].flatten(1)
                else:
                    w = layer.weight.data[idxs].flatten(1)
                local_imp = w.abs().pow(self.p).sum(1)
                group_imp.append(local_imp)
                group_idxs.append(root_idxs)

                if self.bias and layer.bias is not None:
                    local_imp = layer.bias.data[idxs].abs().pow(self.p)
                    group_imp.append(local_imp)
                    group_idxs.append(root_idxs)

            ####################
            # Conv/Linear Input
            ####################
            elif prune_fn in [
                function.prune_conv_in_channels,
                function.prune_linear_in_channels,
            ]:
                if hasattr(layer, "transposed") and layer.transposed:
                    w = (layer.weight.data).flatten(1)
                else:
                    w = (layer.weight.data).transpose(0, 1).flatten(1)
                local_imp = w.abs().pow(self.p).sum(1)

                # repeat importance for group convolutions
                if prune_fn == function.prune_conv_in_channels and layer.groups != layer.in_channels and layer.groups != 1:
                    local_imp = local_imp.repeat(layer.groups)
                
                local_imp = local_imp[idxs]
                group_imp.append(local_imp)
                group_idxs.append(root_idxs)

            ####################
            # BatchNorm
            ####################
            elif prune_fn == function.prune_batchnorm_out_channels:
                # regularize BN
                if layer.affine:
                    w = layer.weight.data[idxs]
                    local_imp = w.abs().pow(self.p)
                    group_imp.append(local_imp)
                    group_idxs.append(root_idxs)

                    if self.bias and layer.bias is not None:
                        local_imp = layer.bias.data[idxs].abs().pow(self.p)
                        group_imp.append(local_imp)
                        group_idxs.append(root_idxs)
            ####################
            # LayerNorm
            ####################
            elif prune_fn == function.prune_layernorm_out_channels:

                if layer.elementwise_affine:
                    w = layer.weight.data[idxs]
                    local_imp = w.abs().pow(self.p)
                    group_imp.append(local_imp)
                    group_idxs.append(root_idxs)

                    if self.bias and layer.bias is not None:
                        local_imp = layer.bias.data[idxs].abs().pow(self.p)
                        group_imp.append(local_imp)
                        group_idxs.append(root_idxs)

        if len(group_imp) == 0: # skip groups without parameterized layers
            return None

        group_imp = self._reduce(group_imp, group_idxs)
        group_imp = self._normalize(group_imp, self.normalizer)
        return group_imp


class BNScaleImportance(GroupNormImportance):
    """Learning Efficient Convolutional Networks through Network Slimming, 
    https://arxiv.org/abs/1708.06519

    Example:
    
        It accepts a group as inputs, and return a 1-D tensor with the same length as the number of channels.
        All groups must be pruned simultaneously and thus their importance should be accumulated across channel groups.
        
        ```python
            DG = tp.DependencyGraph().build_dependency(model, example_inputs=torch.randn(1,3,224,224)) 
            group = DG.get_pruning_group( model.bn1, tp.prune_batchnorm_out_channels, idxs=[2, 6, 9] )    
            scorer = BNScaleImportance()    
            imp_score = scorer(group)    
            #imp_score is a 1-D tensor with length 3 for channels [2, 6, 9]  
            min_score = imp_score.min() 
        ``` 

    """

    def __init__(self, group_reduction='mean', normalizer='mean'):
        super().__init__(p=1, group_reduction=group_reduction, normalizer=normalizer, bias=False, target_types=(nn.modules.batchnorm._BatchNorm,))


class LAMPImportance(GroupNormImportance):
    """Layer-adaptive Sparsity for the Magnitude-based Pruning,
    https://arxiv.org/abs/2010.07611

    Example:
    
            It accepts a group as inputs, and return a 1-D tensor with the same length as the number of channels.
            All groups must be pruned simultaneously and thus their importance should be accumulated across channel groups.
            
            ```python
                DG = tp.DependencyGraph().build_dependency(model, example_inputs=torch.randn(1,3,224,224)) 
                group = DG.get_pruning_group( model.conv1, tp.prune_conv_out_channels, idxs=[2, 6, 9] )    
                scorer = LAMPImportance()    
                imp_score = scorer(group)    
                #imp_score is a 1-D tensor with length 3 for channels [2, 6, 9]  
                min_score = imp_score.min() 
            ``` 
    """

    def __init__(self, p=2, group_reduction="mean", normalizer='lamp', bias=False):
        assert normalizer == 'lamp'
        super().__init__(p=p, group_reduction=group_reduction, normalizer=normalizer, bias=bias)


class FPGMImportance(GroupNormImportance):
    """Filter Pruning via Geometric Median for Deep Convolutional Neural Networks Acceleration,
    http://openaccess.thecvf.com/content_CVPR_2019/papers/He_Filter_Pruning_via_Geometric_Median_for_Deep_Convolutional_Neural_Networks_CVPR_2019_paper.pdf
    """

    def __init__(self, p=2, group_reduction="mean", normalizer='mean', bias=False):
        super().__init__(p=p, group_reduction=group_reduction, normalizer=normalizer, bias=bias)

    @torch.no_grad()
    def __call__(self, group, **kwargs):
        group_imp = []
        group_idxs = []
        # Iterate over all groups and estimate group importance
        for i, (dep, idxs) in enumerate(group):
            layer = dep.layer
            prune_fn = dep.pruning_fn
            root_idxs = group[i].root_idxs
            if not isinstance(layer, tuple(self.target_types)):
                continue
            ####################
            # Conv/Linear Output
            ####################
            if prune_fn in [
                function.prune_conv_out_channels,
                function.prune_linear_out_channels,
            ]:
                if hasattr(layer, "transposed") and layer.transposed:
                    w = layer.weight.data.transpose(1, 0)[idxs].flatten(1)
                else:
                    w = layer.weight.data[idxs].flatten(1)
                local_imp = w.abs().pow(self.p)
                # calculate the euclidean distance as similarity
                similar_matrix = torch.cdist(local_imp.unsqueeze(0), local_imp.unsqueeze(0), p=2).squeeze(0)
                similar_sum = torch.sum(torch.abs(similar_matrix), dim=0)
                group_imp.append(similar_sum)
                group_idxs.append(root_idxs)

            ####################
            # Conv/Linear Input
            ####################
            elif prune_fn in [
                function.prune_conv_in_channels,
                function.prune_linear_in_channels,
            ]:
                if hasattr(layer, "transposed") and layer.transposed:
                    w = (layer.weight.data).flatten(1)
                else:
                    w = (layer.weight.data).transpose(0, 1).flatten(1)

                local_imp = w.abs().pow(self.p)

                # repeat importance for group convolutions
                if prune_fn == function.prune_conv_in_channels and layer.groups != layer.in_channels and layer.groups != 1:
                    local_imp = local_imp.repeat(layer.groups)
                local_imp = local_imp[idxs]
                similar_matrix = torch.cdist(local_imp.unsqueeze(0), local_imp.unsqueeze(0), p=2).squeeze(0)
                similar_sum = torch.sum(torch.abs(similar_matrix), dim=0)
                group_imp.append(similar_sum)
                group_idxs.append(root_idxs)

            # FPGMImportance should not care about BatchNorm and LayerNorm

        if len(group_imp) == 0: # skip groups without parameterized layers
            return None

        group_imp = self._reduce(group_imp, group_idxs)
        group_imp = self._normalize(group_imp, self.normalizer)
        return group_imp

class RandomImportance(Importance):
    """ Random importance estimator
    Example:
    
            It accepts a group as inputs, and return a 1-D tensor with the same length as the number of channels.
            All groups must be pruned simultaneously and thus their importance should be accumulated across channel groups.
            
            ```python
                DG = tp.DependencyGraph().build_dependency(model, example_inputs=torch.randn(1,3,224,224)) 
                group = DG.get_pruning_group( model.conv1, tp.prune_conv_out_channels, idxs=[2, 6, 9] )    
                scorer = RandomImportance()    
                imp_score = scorer(group)    
                #imp_score is a 1-D tensor with length 3 for channels [2, 6, 9]  
                min_score = imp_score.min() 
            ``` 
    """
    @torch.no_grad()
    def __call__(self, group, **kwargs):
        _, idxs = group[0]
        return torch.rand(len(idxs))


class GroupTaylorImportance(GroupNormImportance):
    """ Grouped first-order taylor expansion of the loss function.
        https://openaccess.thecvf.com/content_CVPR_2019/papers/Molchanov_Importance_Estimation_for_Neural_Network_Pruning_CVPR_2019_paper.pdf

        Example:

            It accepts a group as inputs, and return a 1-D tensor with the same length as the number of channels.
            All groups must be pruned simultaneously and thus their importance should be accumulated across channel groups.
            
            ```python
                inputs, labels = ...
                DG = tp.DependencyGraph().build_dependency(model, example_inputs=torch.randn(1,3,224,224)) 
                loss = loss_fn(model(inputs), labels)
                loss.backward() # compute gradients
                group = DG.get_pruning_group( model.conv1, tp.prune_conv_out_channels, idxs=[2, 6, 9] )    
                scorer = GroupTaylorImportance()    
                imp_score = scorer(group)    
                #imp_score is a 1-D tensor with length 3 for channels [2, 6, 9]  
                min_score = imp_score.min() 
            ``` 
    """
    def __init__(self, 
                 group_reduction:str="mean", 
                 normalizer:str='mean', 
                 multivariable:bool=False, 
                 bias=False,
                 target_types:list=[nn.modules.conv._ConvNd, nn.Linear, nn.modules.batchnorm._BatchNorm, nn.modules.LayerNorm]):
        self.group_reduction = group_reduction
        self.normalizer = normalizer
        self.multivariable = multivariable
        self.target_types = target_types
        self.bias = bias

    @torch.no_grad()
    def __call__(self, group):
        group_imp = []
        group_idxs = []
        for i, (dep, idxs) in enumerate(group):
            idxs.sort()
            layer = dep.target.module
            prune_fn = dep.handler
            root_idxs = group[i].root_idxs

            if not isinstance(layer, tuple(self.target_types)):
                continue
            
            # Conv/Linear Output
            if prune_fn in [
                function.prune_conv_out_channels,
                function.prune_linear_out_channels,
            ]:
                if hasattr(layer, "transposed") and layer.transposed:
                    w = layer.weight.data.transpose(1, 0)[idxs].flatten(1)
                    dw = layer.weight.grad.data.transpose(1, 0)[
                        idxs].flatten(1)
                else:
                    w = layer.weight.data[idxs].flatten(1)
                    dw = layer.weight.grad.data[idxs].flatten(1)
                if self.multivariable:
                    local_imp = (w * dw).sum(1).abs()
                else:
                    local_imp = (w * dw).abs().sum(1)
                group_imp.append(local_imp)
                group_idxs.append(root_idxs)

                if self.bias and layer.bias is not None:
                    b = layer.bias.data[idxs]
                    db = layer.bias.grad.data[idxs]
                    local_imp = (b * db).abs()
                    group_imp.append(local_imp)
                    group_idxs.append(root_idxs)
                    
            # Conv/Linear Input
            elif prune_fn in [
                function.prune_conv_in_channels,
                function.prune_linear_in_channels,
            ]:
                if hasattr(layer, "transposed") and layer.transposed:
                    w = (layer.weight).flatten(1)
                    dw = (layer.weight.grad).flatten(1)
                else:
                    w = (layer.weight).transpose(0, 1).flatten(1)
                    dw = (layer.weight.grad).transpose(0, 1).flatten(1)
                if self.multivariable:
                    local_imp = (w * dw).sum(1).abs()
                else:
                    local_imp = (w * dw).abs().sum(1)
                
                # repeat importance for group convolutions
                if prune_fn == function.prune_conv_in_channels and layer.groups != layer.in_channels and layer.groups != 1:
                    local_imp = local_imp.repeat(layer.groups)
                local_imp = local_imp[idxs]

                group_imp.append(local_imp)
                group_idxs.append(root_idxs)

            # BN
            elif prune_fn == function.prune_groupnorm_out_channels:
                # regularize BN
                if layer.affine:
                    w = layer.weight.data[idxs]
                    dw = layer.weight.grad.data[idxs]
                    local_imp = (w*dw).abs()
                    group_imp.append(local_imp)
                    group_idxs.append(root_idxs)

                    if self.bias and layer.bias is not None:
                        b = layer.bias.data[idxs]
                        db = layer.bias.grad.data[idxs]
                        local_imp = (b * db).abs()
                        group_imp.append(local_imp)
                        group_idxs.append(root_idxs)
            
            # LN
            elif prune_fn == function.prune_layernorm_out_channels:
                if layer.elementwise_affine:
                    w = layer.weight.data[idxs]
                    dw = layer.weight.grad.data[idxs]
                    local_imp = (w*dw).abs()
                    group_imp.append(local_imp)
                    group_idxs.append(root_idxs)
                    if self.bias and layer.bias is not None:
                        b = layer.bias.data[idxs]
                        db = layer.bias.grad.data[idxs]
                        local_imp = (b * db).abs()
                        group_imp.append(local_imp)
                        group_idxs.append(root_idxs)
        if len(group_imp) == 0: # skip groups without parameterized layers
            return None
        group_imp = self._reduce(group_imp, group_idxs)
        group_imp = self._normalize(group_imp, self.normalizer)
        return group_imp

<<<<<<< HEAD
class GroupOBDImportance(GroupNormImportance):
=======
class OBDCImportance(GroupNormImportance):
    """EigenDamage: Structured Pruning in the Kronecker-Factored Eigenbasis:
       http://proceedings.mlr.press/v97/wang19g/wang19g.pdf
    """
    def __init__(self, 
                 group_reduction:str="mean", 
                 normalizer:str='mean', 
                 bias=False,
                 target_types:list=[nn.modules.conv._ConvNd, nn.Linear],
                 num_classes=100):
        self.group_reduction = group_reduction
        self.normalizer = normalizer
        self.target_types = target_types
        self.bias = bias
        self.A, self.DS = {}, {}
        self.Fisher = {}
        self.MatGradHandler = ComputeMatGrad()
        self.steps = 0
        self.eps = 1e-10
        self.modules = []
        self.num_classes = num_classes
        self.known_modules = {'Linear', 'Conv2d'}
    
    def step(self):
        with torch.no_grad():
            for m in self.modules:
                A, DS = self.A[m], self.DS[m]
                grad_mat = self.MatGradHandler(A, DS, m)
                grad_mat *= DS.size(0)
                if self.steps == 0:
                    self.Fisher[m] = grad_mat.new(grad_mat.size()[1:]).fill_(0)
                self.Fisher[m] += (grad_mat.pow_(2)).sum(0)
                self.A[m] = None
                self.DS[m] = None
        self.steps += 1

    def adjust_fisher(self, group, idxs):
        for i, (dep, id) in enumerate(group):
            layer = dep.target.module
            if layer in self.modules:
                if layer.weight.grad is not None:
                    shape = layer.weight.shape
                    if isinstance(layer, nn.modules.conv._ConvNd):
                        kernel_size = shape[2]*shape[3]
                    else:
                        kernel_size = 1
                    indices_to_keep = list(range(self.Fisher[layer].shape[1]))
                    for idx in idxs:
                        indices_to_keep = [i for i in indices_to_keep if not (idx*kernel_size <= i < (idx+1)*kernel_size)]
                    self.Fisher[layer] = torch.index_select(self.Fisher[layer], 1, torch.LongTensor(indices_to_keep).to(self.Fisher[layer].device))
            

    def _rm_hooks(self, model):
        for m in self.modules:
            m._backward_hooks = OrderedDict()
            m._forward_pre_hooks = OrderedDict()

    def _save_input(self, module, input):
        self.A[module] = input[0].data

    def _save_grad_output(self, module, grad_input, grad_output):
        self.DS[module] = grad_output[0].data

    def _prepare_model(self, model, pruner):
        for group in pruner.DG.get_all_groups(ignored_layers=pruner.ignored_layers, root_module_types=pruner.root_module_types): 
            group = pruner._downstream_node_as_root_if_attention(group)
            for i, (dep, idxs) in enumerate(group):
                layer = dep.target.module
                if isinstance(layer, tuple(self.target_types)) and dep.handler in [
                    function.prune_conv_out_channels,
                    function.prune_linear_out_channels,
                ]:
                    self.modules.append(layer)
                    layer.register_forward_pre_hook(self._save_input)
                    layer.register_backward_hook(self._save_grad_output)

    def _clear_buffer(self):
        self.Fisher = {}
        self.modules = []
        self.steps = 0
    
    @torch.no_grad()
    def __call__(self, group):
        group_imp = []
        group_idxs = []
        for i, (dep, idxs) in enumerate(group):
            idxs.sort()
            layer = dep.target.module
            prune_fn = dep.handler
            root_idxs = group[i].root_idxs
            if not isinstance(layer, tuple(self.target_types)) or (isinstance(layer, torch.nn.Linear) and layer.out_features == self.num_classes):
                continue
            F_diag = (self.Fisher[layer] / self.steps + self.eps)
            if prune_fn in [
                function.prune_conv_out_channels,
                function.prune_linear_out_channels,
            ]:
                if layer.weight.grad is not None:
                    if hasattr(layer, "transposed") and layer.transposed:
                        w = layer.weight.data.transpose(1, 0)[idxs].flatten(1)
                    else:
                        w = layer.weight.data[idxs].flatten(1)
                    local_imp = (w ** 2 * F_diag).sum(1)
                    group_imp.append(local_imp)
                    group_idxs.append(root_idxs)
                
                if self.bias and layer.bias is not None and layer.bias.grad is not None:
                    b = layer.bias.data[idxs]
                    local_imp = (b ** 2 * F_diag).sum(1)
                    group_imp.append(local_imp)
                    group_idxs.append(root_idxs)

        if len(group_imp) == 0: # skip groups without parameterized layers
            return None
        group_imp = self._reduce(group_imp, group_idxs)
        group_imp = self._normalize(group_imp, self.normalizer)
        return group_imp

class GroupHessianImportance(GroupNormImportance):
>>>>>>> 319656bd
    """Grouped Optimal Brain Damage:
       https://proceedings.neurips.cc/paper/1989/hash/6c9882bbac1c7093bd25041881277658-Abstract.html

       Example:

            It accepts a group as inputs, and return a 1-D tensor with the same length as the number of channels.
            All groups must be pruned simultaneously and thus their importance should be accumulated across channel groups.
            
            ```python
                inputs, labels = ...
                DG = tp.DependencyGraph().build_dependency(model, example_inputs=torch.randn(1,3,224,224)) 
                scorer = GroupOBDImportance()   
                scorer.zero_grad() # clean the acuumulated gradients if necessary
                loss = loss_fn(model(inputs), labels, reduction='none') # compute loss for each sample
                for l in loss:
                    model.zero_grad() # clean the model gradients
                    l.backward(retain_graph=True) # compute gradients for each sample
                    scorer.accumulate_grad(model) # accumulate gradients of each sample
                group = DG.get_pruning_group( model.conv1, tp.prune_conv_out_channels, idxs=[2, 6, 9] )    
                imp_score = scorer(group)    
                #imp_score is a 1-D tensor with length 3 for channels [2, 6, 9]  
                min_score = imp_score.min() 
            ``` 
    """
    def __init__(self, 
                 group_reduction:str="mean", 
                 normalizer:str='mean', 
                 bias=False,
                 target_types:list=[nn.modules.conv._ConvNd, nn.Linear, nn.modules.batchnorm._BatchNorm, nn.modules.LayerNorm]):
        self.group_reduction = group_reduction
        self.normalizer = normalizer
        self.target_types = target_types
        self.bias = bias
        self._accu_grad = {}
        self._counter = {}

    def zero_grad(self):
        self._accu_grad = {}
        self._counter = {}

    def accumulate_grad(self, model):
        for name, param in model.named_parameters():
            if param.grad is not None:
                if name not in self._accu_grad:
                    self._accu_grad[param] = param.grad.data.clone().pow(2)
                else:
                    self._accu_grad[param] += param.grad.data.clone().pow(2)
                
                if name not in self._counter:
                    self._counter[param] = 1
                else:
                    self._counter[param] += 1
    
    @torch.no_grad()
    def __call__(self, group):
        group_imp = []
        group_idxs = []

        if len(self._accu_grad) > 0: # fill gradients so that we can re-use the implementation for Taylor
            for p, g in self._accu_grad.items():
                p.grad.data = g / self._counter[p]
            self.zero_grad()

        for i, (dep, idxs) in enumerate(group):
            idxs.sort()
            layer = dep.target.module
            prune_fn = dep.handler
            root_idxs = group[i].root_idxs

            if not isinstance(layer, tuple(self.target_types)):
                continue

            if prune_fn in [
                function.prune_conv_out_channels,
                function.prune_linear_out_channels,
            ]:
                if layer.weight.grad is not None:
                    if hasattr(layer, "transposed") and layer.transposed:
                        w = layer.weight.data.transpose(1, 0)[idxs].flatten(1)
                        h = layer.weight.grad.data.transpose(1, 0)[idxs].flatten(1)
                    else:
                        w = layer.weight.data[idxs].flatten(1)
                        h = layer.weight.grad.data[idxs].flatten(1)

                    local_imp = (w**2 * h).sum(1)
                    group_imp.append(local_imp)
                    group_idxs.append(root_idxs)
                
                if self.bias and layer.bias is not None and layer.bias.grad is not None:
                    b = layer.bias.data[idxs]
                    h = layer.bias.grad.data[idxs]
                    local_imp = (b**2 * h)
                    group_imp.append(local_imp)
                    group_idxs.append(root_idxs)
                    
            # Conv in_channels
            elif prune_fn in [
                function.prune_conv_in_channels,
                function.prune_linear_in_channels,
            ]:
                if layer.weight.grad is not None:
                    if hasattr(layer, "transposed") and layer.transposed:
                        w = (layer.weight).flatten(1)
                        h = (layer.weight.grad).flatten(1)
                    else:
                        w = (layer.weight).transpose(0, 1).flatten(1)
                        h = (layer.weight.grad).transpose(0, 1).flatten(1)

                    local_imp = (w**2 * h).sum(1)
                    if prune_fn == function.prune_conv_in_channels and layer.groups != layer.in_channels and layer.groups != 1:
                        local_imp = local_imp.repeat(layer.groups)
                    local_imp = local_imp[idxs]
                    group_imp.append(local_imp)
                    group_idxs.append(root_idxs)

            # BN
            elif prune_fn == function.prune_batchnorm_out_channels:
                if layer.affine:
                    if layer.weight.grad is not None:
                        w = layer.weight.data[idxs]
                        h = layer.weight.grad.data[idxs]
                        local_imp = (w**2 * h)
                        group_imp.append(local_imp)
                        group_idxs.append(root_idxs)

                    if self.bias and layer.bias is not None and layer.bias.grad is None:
                        b = layer.bias.data[idxs]
                        h = layer.bias.grad.data[idxs]
                        local_imp = (b**2 * h).abs()
                        group_imp.append(local_imp)
                        group_idxs.append(root_idxs)
            
            # LN
            elif prune_fn == function.prune_layernorm_out_channels:
                if layer.elementwise_affine:
                    if layer.weight.grad is not None:
                        w = layer.weight.data[idxs]
                        h = layer.weight.grad.data[idxs]
                        local_imp = (w**2 * h)
                        group_imp.append(local_imp)
                        group_idxs.append(root_idxs)
                    if self.bias and layer.bias is not None and layer.bias.grad is not None:
                        b = layer.bias.data[idxs]
                        h = layer.bias.grad.data[idxs]
                        local_imp = (b**2 * h)
                        group_imp.append(local_imp)
                        group_idxs.append(root_idxs)
            

        if len(group_imp) == 0: # skip groups without parameterized layers
            return None
        group_imp = self._reduce(group_imp, group_idxs)
        group_imp = self._normalize(group_imp, self.normalizer)
        return group_imp


# Aliases
class MagnitudeImportance(GroupNormImportance):
    pass

class TaylorImportance(GroupTaylorImportance):
    pass

class OBDImportance(GroupOBDImportance):
    pass<|MERGE_RESOLUTION|>--- conflicted
+++ resolved
@@ -535,9 +535,6 @@
         group_imp = self._normalize(group_imp, self.normalizer)
         return group_imp
 
-<<<<<<< HEAD
-class GroupOBDImportance(GroupNormImportance):
-=======
 class OBDCImportance(GroupNormImportance):
     """EigenDamage: Structured Pruning in the Kronecker-Factored Eigenbasis:
        http://proceedings.mlr.press/v97/wang19g/wang19g.pdf
@@ -592,8 +589,8 @@
 
     def _rm_hooks(self, model):
         for m in self.modules:
-            m._backward_hooks = OrderedDict()
-            m._forward_pre_hooks = OrderedDict()
+            for h in self._hooks:
+                h.remove()
 
     def _save_input(self, module, input):
         self.A[module] = input[0].data
@@ -602,7 +599,8 @@
         self.DS[module] = grad_output[0].data
 
     def _prepare_model(self, model, pruner):
-        for group in pruner.DG.get_all_groups(ignored_layers=pruner.ignored_layers, root_module_types=pruner.root_module_types): 
+        self._hooks = []
+        for group in pruner.DG.get_all_groups(ignored_layer_inputs=pruner.ignored_layer_inputs, ignored_layer_outputs=pruner.ignored_layer_outputs, target_layers=pruner.target_layers, target_layer_types=pruner.target_layer_types): 
             group = pruner._downstream_node_as_root_if_attention(group)
             for i, (dep, idxs) in enumerate(group):
                 layer = dep.target.module
@@ -611,8 +609,8 @@
                     function.prune_linear_out_channels,
                 ]:
                     self.modules.append(layer)
-                    layer.register_forward_pre_hook(self._save_input)
-                    layer.register_backward_hook(self._save_grad_output)
+                    self._hooks.append(layer.register_forward_pre_hook(self._save_input))
+                    self._hooks.append(layer.register_backward_hook(self._save_grad_output))
 
     def _clear_buffer(self):
         self.Fisher = {}
@@ -656,8 +654,7 @@
         group_imp = self._normalize(group_imp, self.normalizer)
         return group_imp
 
-class GroupHessianImportance(GroupNormImportance):
->>>>>>> 319656bd
+class GroupOBDImportance(GroupNormImportance):
     """Grouped Optimal Brain Damage:
        https://proceedings.neurips.cc/paper/1989/hash/6c9882bbac1c7093bd25041881277658-Abstract.html
 
@@ -822,4 +819,4 @@
     pass
 
 class OBDImportance(GroupOBDImportance):
-    pass+    pass
